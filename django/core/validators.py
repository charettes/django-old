--- conflicted
+++ resolved
@@ -1,8 +1,5 @@
-<<<<<<< HEAD
 import sys
-=======
 import platform
->>>>>>> bf8bb482
 import re
 import urllib
 import urllib2

--- conflicted
+++ resolved
@@ -239,10 +239,6 @@
             'PATH_INFO':       self._get_path(parsed),
             'QUERY_STRING':    urlencode(data, doseq=True) or parsed[4],
             'REQUEST_METHOD': 'GET',
-<<<<<<< HEAD
-            'wsgi.input':      FakePayload(b(''))
-=======
->>>>>>> bf8bb482
         }
         r.update(extra)
         return self.request(**r)
